--- conflicted
+++ resolved
@@ -1,131 +1,102 @@
-/**
- * Kinesis Producer Library Aggregation/Deaggregation Examples for AWS Lambda/Java
- *
- * Copyright 2014, Amazon.com, Inc. or its affiliates. All Rights Reserved.
- *
- * Licensed under the Amazon Software License (the "License").
- * You may not use this file except in compliance with the License.
- * A copy of the License is located at
- *
- *  http://aws.amazon.com/asl/
- *
- * or in the "license" file accompanying this file. This file is distributed
- * on an "AS IS" BASIS, WITHOUT WARRANTIES OR CONDITIONS OF ANY KIND, either
- * express or implied. See the License for the specific language governing
- * permissions and limitations under the License.
- */
-package com.amazonaws.kinesis.consumer;
-
-import java.util.List;
-
-import com.amazonaws.kinesis.deagg.RecordDeaggregator;
-import com.amazonaws.kinesis.deagg.RecordDeaggregator.KinesisUserRecordProcessor;
-import com.amazonaws.services.kinesis.clientlibrary.types.UserRecord;
-import com.amazonaws.services.lambda.runtime.Context;
-import com.amazonaws.services.lambda.runtime.LambdaLogger;
-import com.amazonaws.services.lambda.runtime.RequestHandler;
-import com.amazonaws.services.lambda.runtime.events.KinesisEvent;
-
-/**
- * A sample AWS Lambda function to process records that were aggregated via the
- * Kinesis Producer Library of the KinesisAggregator project.
- */
-public class KinesisLambdaReceiver implements RequestHandler<KinesisEvent, Void> {
-	/**
-	 * Handle a Kinesis request and process it using a stream-oriented
-	 * processing method.
-	 */
-	public Void handleRequest(KinesisEvent event, Context context) {
-		LambdaLogger logger = context.getLogger();
-		logger.log("Received " + event.getRecords().size() + " raw Event Records.");
-
-		// Stream the User Records from the Lambda Event
-		RecordDeaggregator.stream(event.getRecords().stream(), userRecord -> {
-			// Your User Record Processing Code Here!
-			logger.log(String.format("Processing UserRecord %s (%s:%s)", userRecord.getPartitionKey(),
-					userRecord.getSequenceNumber(), userRecord.getSubSequenceNumber()));
-		});
-
-		return null;
-	}
-
-	/**
-	 * Handle a Kinesis request and process it using a batch-oriented processing
-	 * method.
-	 */
-	public Void handleRequestWithLists(KinesisEvent event, Context context) {
-		LambdaLogger logger = context.getLogger();
-		logger.log("Received " + event.getRecords().size() + " raw Event Records.");
-
-		try {
-			// process the user records with an anonymous record processor
-			// instance
-			RecordDeaggregator.processRecords(event.getRecords(), new KinesisUserRecordProcessor() {
-				public Void process(List<UserRecord> userRecords) {
-					for (UserRecord userRecord : userRecords) {
-						// Your User Record Processing Code Here!
-						logger.log(String.format("Processing UserRecord %s (%s:%s)", userRecord.getPartitionKey(),
-								userRecord.getSequenceNumber(), userRecord.getSubSequenceNumber()));
-					}
-
-					return null;
-				}
-			});
-		} catch (Exception e) {
-			logger.log(e.getMessage());
-		}
-
-		return null;
-	}
-
-<<<<<<< HEAD
-	/**
-	 * Handle a Kinesis request and process it using a bulk processing method.
-	 */
-	public Void handleRequestBulkList(KinesisEvent event, Context context) {
-		LambdaLogger logger = context.getLogger();
-		logger.log("Received " + event.getRecords().size() + " raw Event Records.");
-
-		try {
-			List<UserRecord> userRecords = RecordDeaggregator.deaggregate(event.getRecords());
-			for (UserRecord userRecord : userRecords) {
-				// Your User Record Processing Code Here!
-				logger.log(String.format("Processing UserRecord %s (%s:%s)", userRecord.getPartitionKey(),
-						userRecord.getSequenceNumber(), userRecord.getSubSequenceNumber()));
-			}
-		} catch (Exception e) {
-			logger.log(e.getMessage());
-		}
-
-		return null;
-	}
-=======
-    /**
-     * Handle a Kinesis request and process it using a bulk processing method.
-     */
-    public Void handleRequestBulkList(KinesisEvent event, Context context)
-    {
-        LambdaLogger logger = context.getLogger();
-        logger.log("Received " + event.getRecords().size() + " raw Event Records.");
-
-        try
-        {
-            List<UserRecord> userRecords = KplDeaggregator.deaggregate(event.getRecords());
-            for (UserRecord userRecord : userRecords)
-            {
-                // Your User Record Processing Code Here!
-                logger.log(String.format("Processing UserRecord %s (%s:%s)", 
-                                            userRecord.getPartitionKey(), 
-                                            userRecord.getSequenceNumber(),
-                                            userRecord.getSubSequenceNumber()));
-            }
-        }
-        catch (Exception e)
-        {
-            logger.log(e.getMessage());
-        }
-        
-        return null;
-    }
->>>>>>> 48c3e445
-}
+/**
+ * Kinesis Producer Library Aggregation/Deaggregation Examples for AWS Lambda/Java
+ *
+ * Copyright 2014, Amazon.com, Inc. or its affiliates. All Rights Reserved.
+ *
+ * Licensed under the Amazon Software License (the "License").
+ * You may not use this file except in compliance with the License.
+ * A copy of the License is located at
+ *
+ *  http://aws.amazon.com/asl/
+ *
+ * or in the "license" file accompanying this file. This file is distributed
+ * on an "AS IS" BASIS, WITHOUT WARRANTIES OR CONDITIONS OF ANY KIND, either
+ * express or implied. See the License for the specific language governing
+ * permissions and limitations under the License.
+ */
+package com.amazonaws.kinesis.consumer;
+
+import java.util.List;
+
+import com.amazonaws.kinesis.deagg.RecordDeaggregator;
+import com.amazonaws.kinesis.deagg.RecordDeaggregator.KinesisUserRecordProcessor;
+import com.amazonaws.services.kinesis.clientlibrary.types.UserRecord;
+import com.amazonaws.services.lambda.runtime.Context;
+import com.amazonaws.services.lambda.runtime.LambdaLogger;
+import com.amazonaws.services.lambda.runtime.RequestHandler;
+import com.amazonaws.services.lambda.runtime.events.KinesisEvent;
+
+/**
+ * A sample AWS Lambda function to process records that were aggregated via the
+ * Kinesis Producer Library of the KinesisAggregator project.
+ */
+public class KinesisLambdaReceiver implements RequestHandler<KinesisEvent, Void> {
+	/**
+	 * Handle a Kinesis request and process it using a stream-oriented
+	 * processing method.
+	 */
+	public Void handleRequest(KinesisEvent event, Context context) {
+		LambdaLogger logger = context.getLogger();
+		logger.log("Received " + event.getRecords().size() + " raw Event Records.");
+
+		// Stream the User Records from the Lambda Event
+		RecordDeaggregator.stream(event.getRecords().stream(), userRecord -> {
+			// Your User Record Processing Code Here!
+			logger.log(String.format("Processing UserRecord %s (%s:%s)", userRecord.getPartitionKey(),
+					userRecord.getSequenceNumber(), userRecord.getSubSequenceNumber()));
+		});
+
+		return null;
+	}
+
+	/**
+	 * Handle a Kinesis request and process it using a batch-oriented processing
+	 * method.
+	 */
+	public Void handleRequestWithLists(KinesisEvent event, Context context) {
+		LambdaLogger logger = context.getLogger();
+		logger.log("Received " + event.getRecords().size() + " raw Event Records.");
+
+		try {
+			// process the user records with an anonymous record processor
+			// instance
+			RecordDeaggregator.processRecords(event.getRecords(), new KinesisUserRecordProcessor() {
+				public Void process(List<UserRecord> userRecords) {
+					for (UserRecord userRecord : userRecords) {
+						// Your User Record Processing Code Here!
+						logger.log(String.format("Processing UserRecord %s (%s:%s)", userRecord.getPartitionKey(),
+								userRecord.getSequenceNumber(), userRecord.getSubSequenceNumber()));
+					}
+
+					return null;
+				}
+			});
+		} catch (Exception e) {
+			logger.log(e.getMessage());
+		}
+
+		return null;
+	}
+
+	/**
+	 * Handle a Kinesis request and process it using a bulk processing method.
+	 */
+	public Void handleRequestBulkList(KinesisEvent event, Context context) {
+		LambdaLogger logger = context.getLogger();
+		logger.log("Received " + event.getRecords().size() + " raw Event Records.");
+
+		try {
+			List<UserRecord> userRecords = RecordDeaggregator.deaggregate(event.getRecords());
+			for (UserRecord userRecord : userRecords) {
+				// Your User Record Processing Code Here!
+				logger.log(String.format("Processing UserRecord %s (%s:%s)", userRecord.getPartitionKey(),
+						userRecord.getSequenceNumber(), userRecord.getSubSequenceNumber()));
+			}
+		} catch (Exception e) {
+			logger.log(e.getMessage());
+		}
+
+		return null;
+	}
+
+}